--- conflicted
+++ resolved
@@ -1,10 +1,5 @@
 /logs
 /.idea
-<<<<<<< HEAD
-#/tests
-variable.json
-=======
 /tests
 variable.json
-.env
->>>>>>> 5298658e
+.env